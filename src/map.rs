// MIT License
//
// Copyright (c) 2019 Gregory Meyer
//
// Permission is hereby granted, free of charge, to any person
// obtaining a copy of this software and associated documentation files
// (the "Software"), to deal in the Software without restriction,
// including without limitation the rights to use, copy, modify, merge,
// publish, distribute, sublicense, and/or sell copies of the Software,
// and to permit persons to whom the Software is furnished to do so,
// subject to the following conditions:
//
// The above copyright notice and this permission notice shall be
// included in all copies or substantial portions of the Software.
//
// THE SOFTWARE IS PROVIDED "AS IS", WITHOUT WARRANTY OF ANY KIND,
// EXPRESS OR IMPLIED, INCLUDING BUT NOT LIMITED TO THE WARRANTIES OF
// MERCHANTABILITY, FITNESS FOR A PARTICULAR PURPOSE AND
// NONINFRINGEMENT. IN NO EVENT SHALL THE AUTHORS OR COPYRIGHT HOLDERS
// BE LIABLE FOR ANY CLAIM, DAMAGES OR OTHER LIABILITY, WHETHER IN AN
// ACTION OF CONTRACT, TORT OR OTHERWISE, ARISING FROM, OUT OF OR IN
// CONNECTION WITH THE SOFTWARE OR THE USE OR OTHER DEALINGS IN THE
// SOFTWARE.

//! A lockfree concurrent hash map implemented with open addressing and linear
//! probing.

use std::{
    borrow::Borrow,
    collections::HashSet,
    hash::{BuildHasher, Hash, Hasher},
    mem,
    sync::{
        atomic::{self, AtomicUsize, Ordering},
        Arc,
    },
};

use ahash::ABuildHasher;
use crossbeam_epoch::{self, Atomic, Guard, Owned, Pointer, Shared};

/// Default hasher for `HashMap`.
///
/// This is currently [aHash], a hashing algorithm designed around acceleration
/// by the [AES-NI] instruction set on x86 processors. aHash is not
/// cryptographically secure, but is fast and resistant to DoS attacks. Compared
/// to [Fx Hash], the previous default hasher, aHash is slower at hashing
/// integers, faster at hashing strings, and provides DoS attack resistance.
///
/// [aHash]: https://docs.rs/ahash
/// [AES-NI]: https://en.wikipedia.org/wiki/AES_instruction_set
/// [Fx Hash]: https://docs.rs/fxhash
pub type DefaultHashBuilder = ABuildHasher;

/// A lockfree concurrent hash map implemented with open addressing and linear
/// probing.
///
/// The default hashing algorithm is [aHash], a hashing algorithm that is
/// accelerated by the [AES-NI] instruction set on x86 proessors. aHash provides
/// some resistance to DoS attacks, but will not provide the same level of
/// resistance as something like [`RandomState`] from the standard library.
///
/// The hashing algorithm to be used can be chosen on a per-`HashMap` basis
/// using the [`with_hasher`] and [`with_capacity_and_hasher`] methods.
///
/// Key types must implement [`Hash`] and [`Eq`]. Additionally, if you are going
/// to be removing elements from this `HashMap`, the key type must also
/// implement [`Clone`], as `HashMap` uses tombstones for deletion. Any
/// operations that return a value require the value type to implement
/// [`Clone`], as elements may be in use by other threads and as such cannot be
/// moved from.
///
/// `HashMap` is inspired by Jeff Phreshing's hash tables implemented in
/// [Junction], described in [this blog post]. In short, `HashMap` supports
/// fully concurrent lookups, insertions, and removals.
///
/// [aHash]: https://docs.rs/ahash
/// [AES-NI]: https://en.wikipedia.org/wiki/AES_instruction_set
/// [`RandomState`]: https://doc.rust-lang.org/std/collections/hash_map/struct.RandomState.html
/// [`with_hasher`]: #method.with_hasher
/// [`with_capacity_and_hasher`]: #method.with_capacity_and_hasher
/// [`Hash`]: https://doc.rust-lang.org/std/hash/trait.Hash.html
/// [`Eq`]: https://doc.rust-lang.org/std/cmp/trait.Eq.html
/// [`Clone`]: https://doc.rust-lang.org/std/clone/trait.Clone.html
/// [Junction]: https://github.com/preshing/junction
/// [this blog post]: https://preshing.com/20160222/a-resizable-concurrent-map/
#[derive(Default)]
pub struct HashMap<K: Hash + Eq, V, S: BuildHasher = DefaultHashBuilder> {
    buckets: Atomic<BucketArray<K, V, S>>,
    len: AtomicUsize,
    hash_builder: Arc<S>,
}

impl<K: Hash + Eq, V> HashMap<K, V, DefaultHashBuilder> {
    /// Creates an empty `HashMap`.
    ///
    /// The hash map is created with a capacity of 0 and will not allocate any
    /// space for elements until the first insertion. However, the hash builder
    /// `S` will be allocated on the heap.
    pub fn new() -> HashMap<K, V, DefaultHashBuilder> {
        HashMap::with_capacity_and_hasher(0, DefaultHashBuilder::default())
    }

    /// Creates an empty `HashMap` with space for at least `capacity` elements
    /// without reallocating.
    ///
    /// If `capacity == 0`, the hash map will not allocate any space for
    /// elements, but it will allocate space for the hash builder.
    pub fn with_capacity(capacity: usize) -> HashMap<K, V, DefaultHashBuilder> {
        HashMap::with_capacity_and_hasher(capacity, DefaultHashBuilder::default())
    }
}

impl<K: Hash + Eq, V, S: BuildHasher> HashMap<K, V, S> {
    /// Creates an empty `HashMap` that will use `hash_builder` to hash keys.
    ///
    /// The created map will have a capacity of 0 and as such will not have any
    /// space for elements allocated until the first insertion. However, the
    /// hash builder `S` will be allocated on the heap.
    pub fn with_hasher(hash_builder: S) -> HashMap<K, V, S> {
        HashMap::with_capacity_and_hasher(0, hash_builder)
    }

    /// Creates an empty `HashMap` that will hold at least `capacity` elements
    /// without reallocating and that uses `hash_builder` to hash keys.
    ///
    /// If `capacity == 0`, the hash map will not allocate any space for
    /// elements. However, the hash map will always allocate its hash builder
    /// `S` on the heap.
    pub fn with_capacity_and_hasher(capacity: usize, hash_builder: S) -> HashMap<K, V, S> {
        let hash_builder = Arc::new(hash_builder);

        if capacity == 0 {
            HashMap {
                buckets: Atomic::null(),
                hash_builder,
                len: AtomicUsize::new(0),
            }
        } else {
            HashMap {
                buckets: Atomic::new(BucketArray::with_capacity_and_hasher(
                    capacity,
                    hash_builder.clone(),
                )),
                hash_builder,
                len: AtomicUsize::new(0),
            }
        }
    }

    /// Returns the number of elements that are confirmed to have been inserted
    /// into this map.
    ///
    /// Because `HashMap` can be updated concurrently, this function reflects
    /// the number of insert operations that have returned to the user.
    /// In-progress insertions are not counted.
    pub fn len(&self) -> usize {
        self.len.load(Ordering::Relaxed)
    }

    /// Returns true if this `HashMap` contains no confirmed inserted elements.
    ///
    /// In-progress insertions into this `HashMap` are not considered.
    pub fn is_empty(&self) -> bool {
        self.len() == 0
    }

    /// Returns the number of elements this `HashMap` can hold without
    /// reallocating.
    ///
    /// If invoked while this hash map is growing, it is possible for
    /// [`len`](#method.len) to return a greater value than this function does.
    /// This is because new elements are being inserted into the next array of
    /// buckets, but the `HashMap`'s bucket pointer has not been swung up the
    /// list yet.
    pub fn capacity(&self) -> usize {
        let guard = &crossbeam_epoch::pin();
        let buckets_ptr = self.buckets.load_consume(guard);

        if buckets_ptr.is_null() {
            return 0;
        }

        let buckets_ref = unsafe { buckets_ptr.deref() };

        buckets_ref.buckets.len() / 2
    }

    /// Returns a copy of the value corresponding to `key`.
    ///
    /// `Q` can be any borrowed form of `K`, but [`Hash`] and [`Eq`] on `Q`
    /// *must* match that of `K`. In addition, `V` must implement [`Clone`], as
    /// the value may be concurrently removed at any moment, so the best we can
    /// do is return a copy of it.
    ///
    /// If your `V` does not implement [`Clone`], you will have to use
    /// [`get_and`] instead.
    ///
    /// [`Hash`]: https://doc.rust-lang.org/std/hash/trait.Hash.html
    /// [`Eq`]: https://doc.rust-lang.org/std/cmp/trait.Eq.html
    /// [`Clone`]: https://doc.rust-lang.org/std/clone/trait.Clone.html
    /// [`get_and`]: #method.get_and
    pub fn get<Q: ?Sized + Hash + Eq>(&self, key: &Q) -> Option<V>
    where
        K: Borrow<Q>,
        V: Clone,
    {
        let guard = &crossbeam_epoch::pin();

        self.get_bucket(key, guard)
            .and_then(|b| match &b.maybe_value {
                Some(v) => Some(v.clone()),
                None => None,
            })
    }

    /// Returns a copy of the key and value corresponding to `key`.
    ///
    /// `Q` can be any borrowed form of `K`, but [`Hash`] and [`Eq`] on `Q`
    /// *must* match that of `K`. In addition, `K` and `V` must implement
    /// [`Clone`], as the bucket may be concurrently removed at any moment, so
    /// the best we can do is return a copy of it.
    ///
    /// If your `K` or `V` do not implement [`Clone`], you will have to use
    /// [`get_key_value_and`] instead.
    ///
    /// [`Hash`]: https://doc.rust-lang.org/std/hash/trait.Hash.html
    /// [`Eq`]: https://doc.rust-lang.org/std/cmp/trait.Eq.html
    /// [`Clone`]: https://doc.rust-lang.org/std/clone/trait.Clone.html
    /// [`get_key_value_and`]: #method.get_key_value_and
    pub fn get_key_value<Q: ?Sized + Hash + Eq>(&self, key: &Q) -> Option<(K, V)>
    where
        K: Borrow<Q> + Clone,
        V: Clone,
    {
        let guard = &crossbeam_epoch::pin();

        self.get_bucket(key, guard)
            .and_then(|b| match &b.maybe_value {
                Some(v) => Some((b.key.clone(), v.clone())),
                None => None,
            })
    }

    /// Invokes `func` with a reference to the value corresponding to `key`.
    ///
    /// `func` will only be invoked if there is a value associated with `key`
    /// contained within this hash map.
    ///
    /// `Q` can be any borrowed form of `K`, but [`Hash`] and [`Eq`] on `Q`
    /// *must* match that of `K`.
    ///
    /// [`Hash`]: https://doc.rust-lang.org/std/hash/trait.Hash.html
    /// [`Eq`]: https://doc.rust-lang.org/std/cmp/trait.Eq.html
    pub fn get_and<Q: ?Sized + Hash + Eq, F: FnOnce(&V) -> T, T>(
        &self,
        key: &Q,
        func: F,
    ) -> Option<T>
    where
        K: Borrow<Q>,
    {
        let guard = &crossbeam_epoch::pin();

        self.get_bucket(key, guard)
            .and_then(move |b| match &b.maybe_value {
                Some(v) => Some(func(v)),
                None => None,
            })
    }

    /// Invokes `func` with a reference to the key and value corresponding to
    /// `key`.
    ///
    /// `func` will only be invoked if there is a value associated with `key`
    /// contained within this hash map.
    ///
    /// `Q` can be any borrowed form of `K`, but [`Hash`] and [`Eq`] on `Q`
    /// *must* match that of `K`.
    ///
    /// [`Hash`]: https://doc.rust-lang.org/std/hash/trait.Hash.html
    /// [`Eq`]: https://doc.rust-lang.org/std/cmp/trait.Eq.html
    pub fn get_key_value_and<Q: ?Sized + Hash + Eq, F: FnOnce(&K, &V) -> T, T>(
        &self,
        key: &Q,
        func: F,
    ) -> Option<T>
    where
        K: Borrow<Q>,
    {
        let guard = &crossbeam_epoch::pin();

        self.get_bucket(key, guard)
            .and_then(move |b| match &b.maybe_value {
                Some(v) => Some(func(&b.key, v)),
                None => None,
            })
    }

    /// Inserts a key-value pair into the hash map, then returns a copy of the
    /// previous value associated with `key`.
    ///
    /// If the key was not previously present in this hash map, [`None`] is
    /// returned.
    ///
    /// `V` must implement [`Clone`] for this function, as it is possible that
    /// other threads may still hold references to the value previously
    /// associated with `key`. As such, the associated value cannot be moved
    /// from.
    ///
    /// [`None`]: https://doc.rust-lang.org/std/option/enum.Option.html#variant.None
    pub fn insert(&self, key: K, value: V) -> Option<V>
    where
        V: Clone,
    {
        let guard = &crossbeam_epoch::pin();

        self.do_insert(key, value, guard)
            .and_then(|bucket| bucket.maybe_value.as_ref().cloned())
    }

    /// Inserts a key-value pair into the hash map, then returns a copy of the
    /// previous key-value pair.
    ///
    /// If the key was not previously present in this hash map, [`None`] is
    /// returned.
    ///
    /// `K` and `V` must implement [`Clone`] for this function, as it is
    /// possible that other threads may still hold references to the key-value
    /// pair previously associated with `key`.
    ///
    /// [`None`]: https://doc.rust-lang.org/std/option/enum.Option.html#variant.None
    pub fn insert_entry(&self, key: K, value: V) -> Option<(K, V)>
    where
        K: Clone,
        V: Clone,
    {
        let guard = &crossbeam_epoch::pin();

        self.do_insert(key, value, guard).and_then(|bucket| {
            bucket
                .maybe_value
                .as_ref()
                .map(|previous_value| (bucket.key.clone(), previous_value.clone()))
        })
    }

    /// Inserts a key-value pair into the hash map, then invokes `func` with the
    /// previously-associated value.
    ///
    /// If the key was not previously present in this hash map, [`None`] is
    /// returned and `func` is not invoked.
    ///
    /// [`None`]: https://doc.rust-lang.org/std/option/enum.Option.html#variant.None
    pub fn insert_and<F: FnOnce(&V) -> T, T>(&self, key: K, value: V, func: F) -> Option<T> {
        let guard = &crossbeam_epoch::pin();

        self.do_insert(key, value, guard)
            .and_then(|bucket| bucket.maybe_value.as_ref().map(func))
    }

    /// Inserts a key-value pair into the hash map, then invokes `func` with the
    /// new key and previously-associated value.
    ///
    /// If the key was not previously present in this hash map, [`None`] is
    /// returned and `func` is not invoked.
    ///
    /// [`None`]: https://doc.rust-lang.org/std/option/enum.Option.html#variant.None
    pub fn insert_entry_and<F: FnOnce(&K, &V) -> T, T>(
        &self,
        key: K,
        value: V,
        func: F,
    ) -> Option<T> {
        let guard = &crossbeam_epoch::pin();

        self.do_insert(key, value, guard).and_then(|bucket| {
            bucket
                .maybe_value
                .as_ref()
                .map(|previous_value| func(&bucket.key, previous_value))
        })
    }
}

impl<K: Hash + Eq + Clone, V, S: BuildHasher> HashMap<K, V, S> {
    /// Removes the value associated with `key` from the hash map, returning a
    /// copy of that value if there was one contained in this hash map.
    ///
    /// `Q` can be any borrowed form of `K`, but [`Hash`] and [`Eq`] on `Q`
    /// *must* match that of `K`. `K` and `V` must implement [`Clone`] for this
    /// function, as `K` must be cloned for the tombstone bucket and the
    /// previously-associated value cannot be moved from, as other threads
    /// may still hold references to it.
    ///
    /// [`Hash`]: https://doc.rust-lang.org/std/hash/trait.Hash.html
    /// [`Eq`]: https://doc.rust-lang.org/std/cmp/trait.Eq.html
    /// [`Clone`]: https://doc.rust-lang.org/std/clone/trait.Clone.html
    pub fn remove<Q: Hash + Eq + ?Sized>(&self, key: &Q) -> Option<V>
    where
        K: Borrow<Q>,
        V: Clone,
    {
        let guard = &crossbeam_epoch::pin();

        self.do_remove(key, guard)
            .and_then(|bucket| bucket.maybe_value.as_ref().cloned())
    }

    /// Removes the value associated with `key` from the hash map, returning a
    /// copy of that key-value pair it was contained in this hash map.
    ///
    /// `Q` can be any borrowed form of `K`, but [`Hash`] and [`Eq`] on `Q`
    /// *must* match that of `K`. `K` and `V` must implement [`Clone`] for this
    /// function. `K` must be cloned twice: once for the tombstone bucket
    /// and once for the return value; the previously-associated value cannot be
    /// moved from, as other threads may still hold references to it.
    ///
    /// [`Hash`]: https://doc.rust-lang.org/std/hash/trait.Hash.html
    /// [`Eq`]: https://doc.rust-lang.org/std/cmp/trait.Eq.html
    /// [`Clone`]: https://doc.rust-lang.org/std/clone/trait.Clone.html
    pub fn remove_entry<Q: Hash + Eq + ?Sized>(&self, key: &Q) -> Option<(K, V)>
    where
        K: Borrow<Q>,
        V: Clone,
    {
        let guard = &crossbeam_epoch::pin();

        self.do_remove(key, guard).and_then(|bucket| {
            bucket
                .maybe_value
                .as_ref()
                .map(|v| (bucket.key.clone(), v.clone()))
        })
    }

    /// Removes the value associated with `key` from the hash map, then returns
    /// the result of invoking `func` with the previously-associated value.
    ///
    /// `Q` can be any borrowed form of `K`, but [`Hash`] and [`Eq`] on `Q`
    /// *must* match that of `K`. `K` must implement [`Clone`] for this
    /// function, as `K` must be cloned to create a tombstone bucket.
    ///
    /// [`Hash`]: https://doc.rust-lang.org/std/hash/trait.Hash.html
    /// [`Eq`]: https://doc.rust-lang.org/std/cmp/trait.Eq.html
    /// [`Clone`]: https://doc.rust-lang.org/std/clone/trait.Clone.html
    pub fn remove_and<Q: Hash + Eq + ?Sized, F: FnOnce(&V) -> T, T>(
        &self,
        key: &Q,
        func: F,
    ) -> Option<T>
    where
        K: Borrow<Q>,
    {
        let guard = &crossbeam_epoch::pin();

        self.do_remove(key, guard)
            .and_then(|bucket| bucket.maybe_value.as_ref().map(func))
    }

    /// Removes the value associated with `key` from the hash map, then returns
    /// the result of invoking `func` with the key and previously-associated
    /// value.
    ///
    /// `Q` can be any borrowed form of `K`, but [`Hash`] and [`Eq`] on `Q`
    /// *must* match that of `K`. `K` must implement [`Clone`] for this
    /// function, as `K` must be cloned to create a tombstone bucket.
    ///
    /// [`Hash`]: https://doc.rust-lang.org/std/hash/trait.Hash.html
    /// [`Eq`]: https://doc.rust-lang.org/std/cmp/trait.Eq.html
    /// [`Clone`]: https://doc.rust-lang.org/std/clone/trait.Clone.html
    pub fn remove_entry_and<Q: Hash + Eq + ?Sized, F: FnOnce(&K, &V) -> T, T>(
        &self,
        key: &Q,
        func: F,
    ) -> Option<T>
    where
        K: Borrow<Q>,
    {
        let guard = &crossbeam_epoch::pin();

        self.do_remove(key, guard)
            .and_then(|bucket| bucket.maybe_value.as_ref().map(|v| func(&bucket.key, v)))
    }
}

impl<'g, K: Hash + Eq, V, S: 'g + BuildHasher> HashMap<K, V, S> {
    fn get_bucket<Q: ?Sized + Hash + Eq>(
        &self,
        key: &Q,
        guard: &'g Guard,
    ) -> Option<&'g Bucket<K, V>>
    where
        K: Borrow<Q>,
    {
        let hash = self.get_hash(&key);

        let buckets_ptr = self.buckets.load_consume(guard);

        if buckets_ptr.is_null() {
            return None;
        }

        let buckets = unsafe { buckets_ptr.deref() };
        let (found_bucket_ptr, redirected) = buckets.get(key, hash, guard);

        if redirected {
            self.try_swing_bucket_array_ptr(buckets_ptr, guard);
        }

        unsafe { found_bucket_ptr.as_ref() }
    }

    fn do_insert(&self, key: K, value: V, guard: &'g Guard) -> Option<&'g Bucket<K, V>> {
        let hash = self.get_hash(&key);

        let buckets_ptr = self.get_or_create_buckets(guard);
        assert!(!buckets_ptr.is_null());
        let buckets = unsafe { buckets_ptr.deref() };

        let new_bucket = Owned::new(Bucket {
            key,
            maybe_value: Some(value),
        })
        .into_shared(guard);

        let (previous_bucket_ptr, redirected) = buckets.insert(new_bucket, hash, guard);

        if let Some(previous_bucket) = unsafe { previous_bucket_ptr.as_ref() } {
            if previous_bucket.maybe_value.is_none() {
                self.len.fetch_add(1, Ordering::Relaxed);
            }
        } else {
            self.len.fetch_add(1, Ordering::Relaxed);
        }

        if !previous_bucket_ptr.is_null() {
            unsafe {
                guard.defer_unchecked(move || {
                    atomic::fence(Ordering::Acquire);
                    mem::drop(previous_bucket_ptr.into_owned());
                })
            };
        }

        if redirected {
            self.try_swing_bucket_array_ptr(buckets_ptr, guard);
        }

        unsafe { previous_bucket_ptr.as_ref() }
    }

    fn do_remove<Q: Hash + Eq + ?Sized>(
        &self,
        key: &Q,
        guard: &'g Guard,
    ) -> Option<&'g Bucket<K, V>>
    where
        K: Borrow<Q> + Clone,
    {
        let buckets_ptr = self.buckets.load_consume(guard);

        if buckets_ptr.is_null() {
            return None;
        }

        let buckets_ref = unsafe { buckets_ptr.deref() };
        let hash = self.get_hash(key);

        let removed_ptr = buckets_ref.remove(key, hash, None, guard);

        if !removed_ptr.is_null() {
            unsafe {
                guard.defer_unchecked(move || {
                    atomic::fence(Ordering::Acquire);
                    mem::drop(removed_ptr.into_owned());
                })
            };

            self.len.fetch_sub(1, Ordering::Relaxed);

            Some(unsafe { removed_ptr.deref() })
        } else {
            None
        }
    }

    fn get_hash<Q: ?Sized + Hash + Eq>(&self, key: &Q) -> u64 {
        let mut hasher = self.hash_builder.build_hasher();
        key.hash(&mut hasher);

        hasher.finish()
    }

    fn get_or_create_buckets(&self, guard: &'g Guard) -> Shared<'g, BucketArray<K, V, S>> {
        const DEFAULT_CAPACITY: usize = 64;

        let mut buckets_ptr = self.buckets.load_consume(guard);
        let mut maybe_new_buckets = None;

        loop {
            if buckets_ptr.is_null() {
                let new_buckets = match maybe_new_buckets.take() {
                    Some(b) => b,
                    None => Owned::new(BucketArray::with_capacity_and_hasher(
                        DEFAULT_CAPACITY,
                        self.hash_builder.clone(),
                    )),
                };

                match self.buckets.compare_and_set_weak(
                    Shared::null(),
                    new_buckets,
                    (Ordering::AcqRel, Ordering::Acquire),
                    guard,
                ) {
                    Ok(new_buckets) => return new_buckets,
                    Err(e) => {
                        maybe_new_buckets = Some(e.new);
                        buckets_ptr = e.current;
                    }
                }
            } else {
                return buckets_ptr;
            }
        }
    }

    fn try_swing_bucket_array_ptr(
        &self,
        current_ptr: Shared<'g, BucketArray<K, V, S>>,
        guard: &'g Guard,
    ) {
        assert!(!current_ptr.is_null());

        let current = unsafe { current_ptr.deref() };
        // this can be relaxed, since we don't check its contents and later
        // users will use the acquire load from below anyways
        let next_array_ptr = current.next_array.load(Ordering::Relaxed, guard);
        assert!(!next_array_ptr.is_null());

        // whatever the case, we need an acquire here so that the array_ptr has
        // its contents updated in this thread
        if self
            .buckets
            .compare_and_set(
                current_ptr,
                next_array_ptr,
                (Ordering::Acquire, Ordering::Acquire),
                guard,
            )
            .is_ok()
        {
            unsafe {
                guard.defer_unchecked(move || {
                    atomic::fence(Ordering::Acquire);
                    mem::drop(current_ptr.into_owned());
                })
            };
        }
    }
}

impl<K: Eq + Hash, V, S: BuildHasher> Drop for HashMap<K, V, S> {
    fn drop(&mut self) {
        // ensure all loads have the most recent data available
        atomic::fence(Ordering::Acquire);

        // all opeations can have relaxed memory ordering, since drop is called
        // with a mutable reference, forbidding any other thread from even
        // holding a reference to the map

        let guard = unsafe { crossbeam_epoch::unprotected() };

<<<<<<< HEAD
        let mut buckets_ptr = self.buckets.swap(Shared::null(), Ordering::Relaxed, guard);
        let mut freed_buckets = HashSet::with_hasher(FxBuildHasher::default());
=======
        let mut buckets_ptr = self.buckets.swap(Shared::null(), Ordering::SeqCst, guard);
        let mut freed_buckets = HashSet::with_hasher(DefaultHashBuilder::default());
>>>>>>> 000db5c7

        while !buckets_ptr.is_null() {
            let this_bucket_array = unsafe { buckets_ptr.deref() };
            let new_buckets_ptr =
                this_bucket_array
                    .next_array
                    .swap(Shared::null(), Ordering::Relaxed, guard);

            for this_bucket in this_bucket_array.buckets.iter() {
                let this_bucket_ptr = this_bucket
                    .swap(Shared::null(), Ordering::Relaxed, guard)
                    .with_tag(0);

                if this_bucket_ptr.is_null() {
                    continue;
                }

                if freed_buckets.insert(this_bucket_ptr.into_usize()) {
                    mem::drop(unsafe { this_bucket_ptr.into_owned() });
                }
            }

            mem::drop(unsafe { buckets_ptr.into_owned() });
            buckets_ptr = new_buckets_ptr;
        }
    }
}

struct BucketArray<K: Hash + Eq, V, S: BuildHasher> {
    buckets: Vec<Atomic<Bucket<K, V>>>, // len() is a power of 2
    len: AtomicUsize,
    next_array: Atomic<BucketArray<K, V, S>>,
    hash_builder: Arc<S>,
}

impl<K: Hash + Eq, V, S: BuildHasher> BucketArray<K, V, S> {
    fn with_capacity_and_hasher(capacity: usize, hash_builder: Arc<S>) -> BucketArray<K, V, S> {
        BucketArray {
            buckets: vec![Atomic::null(); round_up_to_next_power_of_2(capacity * 2)],
            len: AtomicUsize::new(0),
            next_array: Atomic::null(),
            hash_builder,
        }
    }

    fn get_hash(&self, key: &K) -> u64 {
        let mut hasher = self.hash_builder.build_hasher();
        key.hash(&mut hasher);

        hasher.finish()
    }
}

const REDIRECT_TAG: usize = 1;

impl<'g, K: Hash + Eq, V, S: BuildHasher> BucketArray<K, V, S> {
    fn get<Q: ?Sized + Hash + Eq>(
        &self,
        key: &Q,
        hash: u64,
        guard: &'g Guard,
    ) -> (Shared<'g, Bucket<K, V>>, bool)
    where
        K: Borrow<Q>,
    {
        let capacity = self.buckets.len();
        let offset = (hash & (self.buckets.len() - 1) as u64) as usize;

        for this_bucket_ptr in (0..capacity)
            .map(|x| (x + offset) & (capacity - 1))
            .map(|i| &self.buckets[i])
            .map(|this_bucket| this_bucket.load_consume(guard))
        {
            if let Some(this_bucket_ref) = unsafe { this_bucket_ptr.as_ref() } {
                if this_bucket_ref.key.borrow() != key {
                    continue;
                } else if this_bucket_ptr.tag() != REDIRECT_TAG {
                    return (this_bucket_ptr, false);
                }

                // consume load from this_bucket isn't strong enough to publish
                // writes to *self.next_array
                let next_array_ptr = self.next_array.load_consume(guard);
                assert!(!next_array_ptr.is_null());
                let next_array = unsafe { next_array_ptr.deref() };
                self.grow_into(next_array, guard);

                let mut result = next_array.get(key, hash, guard);
                result.1 = true;

                return result;
            } else {
                return (Shared::null(), false);
            }
        }

        (Shared::null(), false)
    }

    fn insert(
        &self,
        bucket_ptr: Shared<'g, Bucket<K, V>>,
        hash: u64,
        guard: &'g Guard,
    ) -> (Shared<'g, Bucket<K, V>>, bool) {
        assert!(!bucket_ptr.is_null());

        let bucket = unsafe { bucket_ptr.deref() };
        let capacity = self.buckets.len();
        let len = self.len.load(Ordering::Relaxed);

        let insert_into = |next_array_ptr: Shared<'_, BucketArray<K, V, S>>| {
            assert!(!next_array_ptr.is_null());
            let next_array = unsafe { next_array_ptr.deref() };

            let mut result = next_array.insert(bucket_ptr, hash, guard);
            result.1 = true;

            result
        };

        // grow if inserting would push us over a load factor of 0.5
        if (len + 1) > (capacity / 2) {
            return insert_into(self.grow(guard));
        }

        let grow_into_next_if_and_insert_into_next = |have_seen_redirect| {
            let next_array_ptr = if have_seen_redirect {
                let next_array_ptr = self.next_array.load_consume(guard);
                assert!(!next_array_ptr.is_null());
                let next_array = unsafe { next_array_ptr.deref() };
                self.grow_into(next_array, guard);

                next_array_ptr
            } else {
                self.grow(guard)
            };

            insert_into(next_array_ptr)
        };

        let offset = (hash & (capacity - 1) as u64) as usize;
        let mut have_seen_redirect = false;

        for this_bucket in (0..capacity)
            .map(|x| (x + offset) & (capacity - 1))
            .map(|i| &self.buckets[i])
        {
            // to ensure the store to the key is visible in this thread
            let mut this_bucket_ptr = this_bucket.load_consume(guard);

            loop {
                have_seen_redirect = have_seen_redirect || (this_bucket_ptr.tag() == REDIRECT_TAG);

                let should_increment_len =
                    if let Some(this_bucket_ref) = unsafe { this_bucket_ptr.as_ref() } {
                        if this_bucket_ref.key != bucket.key {
                            break;
                        }

                        this_bucket_ref.is_tombstone()
                    } else {
                        true
                    };

                if this_bucket_ptr.tag() == REDIRECT_TAG {
                    return grow_into_next_if_and_insert_into_next(true);
                }

                match this_bucket.compare_and_set_weak(
                    this_bucket_ptr,
                    bucket_ptr,
                    (Ordering::AcqRel, Ordering::Acquire),
                    guard,
                ) {
                    Ok(_) => {
                        if should_increment_len {
                            // replaced a tombstone
                            self.len.fetch_add(1, Ordering::Relaxed);
                        }

                        return (this_bucket_ptr, false);
                    }
                    Err(e) => this_bucket_ptr = e.current,
                }
            }
        }

        grow_into_next_if_and_insert_into_next(have_seen_redirect)
    }

    fn remove<Q: Hash + Eq + ?Sized>(
        &self,
        key: &Q,
        hash: u64,
        mut maybe_new_bucket: Option<Owned<Bucket<K, V>>>,
        guard: &'g Guard,
    ) -> Shared<'g, Bucket<K, V>>
    where
        K: Borrow<Q> + Clone,
    {
        let capacity = self.buckets.len();
        let offset = (hash & (capacity - 1) as u64) as usize;

        for this_bucket in (0..self.buckets.len())
            .map(|x| (x + offset) & (capacity - 1))
            .map(|i| &self.buckets[i])
        {
            let mut this_bucket_ptr = this_bucket.load_consume(guard);

            loop {
                if this_bucket_ptr.is_null() {
                    return Shared::null();
                }

                let this_bucket_ref = unsafe { this_bucket_ptr.deref() };

                if this_bucket_ref.key.borrow() != key {
                    // hash collision, keep probing
                    break;
                } else if this_bucket_ref.is_tombstone() {
                    return Shared::null();
                }

                let new_bucket = match maybe_new_bucket.take() {
                    Some(b) => b,
                    None => Owned::new(Bucket {
                        key: this_bucket_ref.key.clone(),
                        maybe_value: None,
                    }),
                };

                if this_bucket_ptr.tag() == REDIRECT_TAG {
                    let next_array = self.get_next(guard).unwrap();

                    return next_array.remove(key, hash, Some(new_bucket), guard);
                }

                match this_bucket.compare_and_set_weak(
                    this_bucket_ptr,
                    new_bucket,
                    (Ordering::AcqRel, Ordering::Acquire),
                    guard,
                ) {
                    Ok(_) => {
                        self.len.fetch_sub(1, Ordering::Relaxed);

                        return this_bucket_ptr;
                    }
                    Err(e) => {
                        this_bucket_ptr = e.current;
                        maybe_new_bucket.replace(e.new);
                    }
                }
            }
        }

        Shared::null()
    }

    fn grow(&self, guard: &'g Guard) -> Shared<'g, BucketArray<K, V, S>> {
        let maybe_next_array_ptr = self.next_array.load_consume(guard);

        if !maybe_next_array_ptr.is_null() {
            let next_array = unsafe { maybe_next_array_ptr.deref() };
            self.grow_into(next_array, guard);

            return maybe_next_array_ptr;
        }

        let new_array_ptr = match self.next_array.compare_and_set(
            maybe_next_array_ptr,
            Owned::new(BucketArray::with_capacity_and_hasher(
                self.buckets.len() * 2,
                self.hash_builder.clone(),
            )),
            (Ordering::AcqRel, Ordering::Acquire),
            guard,
        ) {
            Ok(new_array_ptr) => new_array_ptr,
            Err(e) => e.current,
        };

        assert!(!new_array_ptr.is_null());
        let new_array = unsafe { new_array_ptr.deref() };

        self.grow_into(new_array, guard);

        new_array_ptr
    }

    fn grow_into(&self, next_array: &'g BucketArray<K, V, S>, guard: &'g Guard) {
        for this_bucket in self.buckets.iter() {
            let mut this_bucket_ptr = this_bucket.load_consume(guard);

            loop {
                if this_bucket_ptr.tag() == REDIRECT_TAG {
                    // another thread already relocated this bucket
                    break;
                }

                if let Some(this_bucket_ref) = unsafe { this_bucket_ptr.as_ref() } {
                    if this_bucket_ref.is_tombstone() {
                        // set redirect tag and move on
                        match this_bucket.compare_and_set_weak(
                            this_bucket_ptr,
                            this_bucket_ptr.with_tag(REDIRECT_TAG),
                            (Ordering::AcqRel, Ordering::Acquire),
                            guard,
                        ) {
                            Ok(_) => break,
                            Err(e) => {
                                this_bucket_ptr = e.current;

                                continue;
                            }
                        }
                    }

                    // insert into the next array
                    let this_key = &this_bucket_ref.key;
                    let hash = self.get_hash(this_key);

                    next_array.insert(this_bucket_ptr, hash, guard);

                    // strong CAS to avoid spurious insert/remove pairs
                    match this_bucket.compare_and_set(
                        this_bucket_ptr,
                        this_bucket_ptr.with_tag(REDIRECT_TAG),
                        (Ordering::AcqRel, Ordering::Acquire),
                        guard,
                    ) {
                        Ok(_) => break,
                        Err(e) => {
                            // don't remove??? dunno what's going on here
                            // next_array.remove(this_key, hash, None, guard);
                            this_bucket_ptr = e.current;
                        }
                    }
                } else {
                    // set redirect tag and move on
                    match this_bucket.compare_and_set_weak(
                        Shared::null(),
                        Shared::null().with_tag(REDIRECT_TAG),
                        (Ordering::AcqRel, Ordering::Acquire),
                        guard,
                    ) {
                        Ok(_) => break,
                        Err(e) => this_bucket_ptr = e.current,
                    }
                }
            }
        }
    }

    fn get_next(&self, guard: &'g Guard) -> Option<&'g BucketArray<K, V, S>> {
        unsafe { self.next_array.load_consume(guard).as_ref() }
    }
}

#[repr(align(2))]
struct Bucket<K: Hash + Eq, V> {
    key: K,
    maybe_value: Option<V>,
}

impl<K: Hash + Eq, V> Bucket<K, V> {
    fn is_tombstone(&self) -> bool {
        self.maybe_value.is_none()
    }
}

fn round_up_to_next_power_of_2(x: usize) -> usize {
    if is_power_of_2(x) {
        return x;
    }

    let first_set = (mem::size_of::<usize>() * 8) as u32 - x.leading_zeros();

    1 << first_set
}

fn is_power_of_2(x: usize) -> bool {
    if x == 0 {
        false
    } else {
        (x & (x - 1)) == 0
    }
}<|MERGE_RESOLUTION|>--- conflicted
+++ resolved
@@ -672,13 +672,8 @@
 
         let guard = unsafe { crossbeam_epoch::unprotected() };
 
-<<<<<<< HEAD
         let mut buckets_ptr = self.buckets.swap(Shared::null(), Ordering::Relaxed, guard);
-        let mut freed_buckets = HashSet::with_hasher(FxBuildHasher::default());
-=======
-        let mut buckets_ptr = self.buckets.swap(Shared::null(), Ordering::SeqCst, guard);
         let mut freed_buckets = HashSet::with_hasher(DefaultHashBuilder::default());
->>>>>>> 000db5c7
 
         while !buckets_ptr.is_null() {
             let this_bucket_array = unsafe { buckets_ptr.deref() };
